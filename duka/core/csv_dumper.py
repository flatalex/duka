--- conflicted
+++ resolved
@@ -15,8 +15,6 @@
     COLUMN_ASK_VOLUME = 3
     COLUMN_BID_VOLUME = 4
 
-
-<<<<<<< HEAD
 class CSVDumper:
     def __init__(self, **kwargs):
         self.symbol = kwargs['symbol']
@@ -25,7 +23,7 @@
 
     def __enter__(self):
         self.csv_file = open(self.file_name, 'w')
-        self.writer = csv.DictWriter(self.csv_file, fieldnames=self.get_field_name())
+        self.writer = csv.DictWriter(self.csv_file, fieldnames=self.get_header())
         self.writer.writeheader()
         Logger.info("{0} created".format(self.file_name))
         return self
@@ -34,52 +32,24 @@
         self.csv_file.close()
 
     def dump(self, ticks):
-
+        previous_key = None
+        current_ticks = []
         for tick in ticks:
             if self.timeframe == TimeFrame.TICK:
                 self.write_tick(tick)
             else:
-                ts = to_utc_timestamp(tick[0])
+                ts = time.mktime(tick[0].timetuple())
                 key = int(ts - (ts % self.timeframe))
                 if previous_key != key and previous_key is not None:
                     self.write_candle(Candle(self.symbol, previous_key, self.timeframe, current_ticks))
-=======
-def dump(symbol, day, ticks, time_frame=TimeFrame.TICK):
-    file_name = TEMPLATE_FILE_NAME.format(symbol, day.year, day.month, day.day)
-    Logger.info("Writing {0}".format(file_name))
-    with open(file_name, 'w') as csv_file:
-        writer = csv.DictWriter(csv_file, fieldnames=get_header(time_frame))
-        writer.writeheader()
-        previous_key = None
-        current_ticks = []
-        for tick in ticks:
-            if time_frame == TimeFrame.TICK:
-                write_tick(writer,tick)
-            else:
-                ts = time.mktime(tick[0].timetuple())
-                key = int(ts - (ts % time_frame))
-                if previous_key != key and previous_key is not None:
-                    write_candle(writer, Candle(symbol, previous_key, time_frame, current_ticks))
->>>>>>> 3c78eead
-                    current_ticks = []
-                current_ticks.append(tick[1])
-                previous_key = key
 
-<<<<<<< HEAD
         if self.timeframe != TimeFrame.TICK:
-            self.write_candle(Candle(self.symbol, previous_key, self.timeframe, ticks))
-=======
-        if time_frame != TimeFrame.TICK:
-            write_candle(writer, Candle(symbol, previous_key, time_frame, current_ticks))
-    Logger.info("{0} completed".format(file_name))
+            self.write_candle(Candle(self.symbol, previous_key, self.timeframe, current_ticks))
 
-
-def get_header(time_frame):
-    if time_frame == TimeFrame.TICK:
-        return ['time', 'ask', 'bid', 'ask_volume', 'bid_volume']
-    return ['time', 'open', 'close', 'high', 'low']
-
->>>>>>> 3c78eead
+    def get_header(self):
+        if self.timeframe == TimeFrame.TICK:
+            return ['time', 'ask', 'bid', 'ask_volume', 'bid_volume']
+        return ['time', 'open', 'close', 'high', 'low']
 
     def write_tick(self, tick):
         self.writer.writerow(
@@ -91,23 +61,8 @@
 
     def write_candle(self, candle):
         self.writer.writerow(
-            {'time': candle.timestamp,
-             'open': candle.open,
-             'close': candle.close,
+            {'time': stringify(candle.timestamp),
+             'open': candle.open_price,
+             'close': candle.close_price,
              'high': candle.high,
-             'low': candle.low})
-
-<<<<<<< HEAD
-    def get_field_name(self):
-        if self.timeframe == TimeFrame.TICK:
-            return ['time', 'ask', 'bid', 'ask_volume', 'bid_volume']
-        return ['time', 'open', 'close', 'high', 'low']
-=======
-def write_candle(writer, candle):
-    writer.writerow(
-        {'time': stringify(candle.timestamp),
-         'open': candle.open_price,
-         'close': candle.close_price,
-         'high': candle.high,
-         'low': candle.low})
->>>>>>> 3c78eead
+             'low': candle.low})