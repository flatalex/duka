#!/usr/bin/env python3.5

import argparse
from datetime import date, timedelta

from duka.app import app
<<<<<<< HEAD
from duka.core.utils import valid_date, set_up_signals, valid_timeframe
=======
from duka.core import valid_date, set_up_signals
from duka.core.utils import valid_timeframe
from duka.core.utils import TimeFrame
>>>>>>> 3c78eead


def main():
    parser = argparse.ArgumentParser(prog='duka', usage='%(prog)s [options]')
    parser.add_argument('symbols', metavar='SYMBOLS', type=str, nargs='+',
                        help='symbol list using format EURUSD EURGBP')
    parser.add_argument('-d', '--day', type=valid_date, help='specific day format YYYY-MM-DD (default today)',
                        default=date.today() - timedelta(1))
    parser.add_argument('-s', '--startdate', type=valid_date, help='start date format YYYY-MM-DD (default today)')
    parser.add_argument('-e', '--enddate', type=valid_date, help='end date format YYYY-MM-DD (default today)')
    parser.add_argument('-t', '--thread', type=int, help='number of threads (default 20)', default=5)
    parser.add_argument('-c', '--candle', type=valid_timeframe,
<<<<<<< HEAD
                        help='use candles instead of ticks. Accepted values 1M 5M 10M 15M 30M 1H 4H')
=======
                        help='use candles instead of ticks. Accepted values 1M 5M 10M 15M 30M 1H 4H',
                        default=TimeFrame.TICK)
>>>>>>> 3c78eead
    args = parser.parse_args()

    if args.startdate is not None:
        start = args.startdate
    else:
        start = args.day

    if args.enddate is not None:
        end = args.enddate
    else:
        end = args.day

    set_up_signals()
    app(args.symbols, start, end, args.thread, args.candle)


if __name__ == '__main__':
    main()<|MERGE_RESOLUTION|>--- conflicted
+++ resolved
@@ -4,13 +4,8 @@
 from datetime import date, timedelta
 
 from duka.app import app
-<<<<<<< HEAD
-from duka.core.utils import valid_date, set_up_signals, valid_timeframe
-=======
 from duka.core import valid_date, set_up_signals
-from duka.core.utils import valid_timeframe
-from duka.core.utils import TimeFrame
->>>>>>> 3c78eead
+from duka.core.utils import valid_timeframe, TimeFrame
 
 
 def main():
@@ -23,12 +18,8 @@
     parser.add_argument('-e', '--enddate', type=valid_date, help='end date format YYYY-MM-DD (default today)')
     parser.add_argument('-t', '--thread', type=int, help='number of threads (default 20)', default=5)
     parser.add_argument('-c', '--candle', type=valid_timeframe,
-<<<<<<< HEAD
-                        help='use candles instead of ticks. Accepted values 1M 5M 10M 15M 30M 1H 4H')
-=======
                         help='use candles instead of ticks. Accepted values 1M 5M 10M 15M 30M 1H 4H',
                         default=TimeFrame.TICK)
->>>>>>> 3c78eead
     args = parser.parse_args()
 
     if args.startdate is not None:
